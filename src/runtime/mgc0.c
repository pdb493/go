--- conflicted
+++ resolved
@@ -123,12 +123,7 @@
 
 enum {
 	Debug		= 0,
-<<<<<<< HEAD
 	ConcurrentSweep	= 1,
-=======
-	DebugPtrs	= 0, // if 1, print trace of every pointer load during GC
-	ConcurrentSweep	= 0,
->>>>>>> 599199fd
 
 	FinBlockSize	= 4*1024,
 	RootData	= 0,
@@ -2070,7 +2065,7 @@
 			prog = (byte*)typ->gc[1];
 			unrollgcprog1(mask, prog, &pos, false, true);
 		}
-		
+
 		// atomic way to say mask[0] = 1
 		x = *(uintptr*)mask;
 		((byte*)&x)[0] = 1;
